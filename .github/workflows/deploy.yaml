# =============================================================================
# CI/CD – Build de API y Worker → GHCR + Deploy por SSH con docker compose
# =============================================================================
name: ci-cd
on:
  push:
    branches: ["main"]
  workflow_dispatch:

env:
  IMAGE_API: ghcr.io/${{ github.repository }}/image-express-api
  IMAGE_WORKER: ghcr.io/${{ github.repository }}/image-processing-worker

jobs:
  # ===========================================================================
  # 1) BUILD & PUSH – Publica imágenes en GHCR (API y Worker)
  # ===========================================================================
  build-and-push:
    name: Build & Push images (GHCR)
    runs-on: ubuntu-latest
    permissions:
      contents: read
      packages: write
    steps:
      - name: ⬇️ Checkout
        uses: actions/checkout@v4

      - name: ⏱️ Delay inicial para sincronización
        run: |
          echo "⏳ Esperando 30 segundos para asegurar sincronización completa del push..."
          sleep 30

      - name: 🧱 Setup Buildx
        uses: docker/setup-buildx-action@v3

      - name: 🔐 Login GHCR
        uses: docker/login-action@v3
        with:
          registry: ghcr.io
          username: ${{ github.actor }}
          password: ${{ secrets.GITHUB_TOKEN }}

      # -------- API --------
      - name: 🏷️ Meta (API)
        id: meta_api
        uses: docker/metadata-action@v5
        with:
          images: ${{ env.IMAGE_API }}
          tags: |
            type=raw,value=latest,enable={{is_default_branch}}
            type=sha,format=short

      - name: 🏗️ Build & Push (API)
        uses: docker/build-push-action@v6
        with:
          context: ./image-express-api
          file: ./image-express-api/Dockerfile
          push: true
          tags: ${{ steps.meta_api.outputs.tags }}
          labels: ${{ steps.meta_api.outputs.labels }}
          cache-from: type=gha
          cache-to: type=gha,mode=max

      # -------- Worker --------
      - name: 🏷️ Meta (Worker)
        id: meta_worker
        uses: docker/metadata-action@v5
        with:
          images: ${{ env.IMAGE_WORKER }}
          tags: |
            type=raw,value=latest,enable={{is_default_branch}}
            type=sha,format=short

      - name: 🏗️ Build & Push (Worker)
        uses: docker/build-push-action@v6
        with:
          context: ./image-processing-worker
          file: ./image-processing-worker/Dockerfile
          push: true
          tags: ${{ steps.meta_worker.outputs.tags }}
          labels: ${{ steps.meta_worker.outputs.labels }}
          cache-from: type=gha
          cache-to: type=gha,mode=max

      - name: ⏱️ Esperar propagación de imágenes
        run: |
          echo "⏳ Esperando 15 segundos para propagación de imágenes en GHCR..."
          sleep 15

  # ===========================================================================
  # 2) DEPLOY – Copia archivos al VPS y levanta con compose
  # ===========================================================================
  deploy:
    name: Deploy to VPS (docker compose)
    needs: build-and-push
    runs-on: ubuntu-latest
    concurrency: deploy-${{ github.ref }}
    steps:
      - name: ⬇️ Checkout
        uses: actions/checkout@v4

<<<<<<< HEAD
      - name: ⏱️ Pre-deploy delay
        run: |
          echo "⏳ Esperando 10 segundos antes del deploy para asegurar disponibilidad..."
          sleep 10

      - name: 📦 Copiar archivos (SCP)
        uses: appleboy/scp-action@v0.1.5
=======
      # DEBUG: Verificar qué archivos existen después del checkout
      - name: 🔍 Debug - Verificar archivos
        run: |
          echo "=== Directorio actual ==="
          pwd
          echo ""
          echo "=== Archivos en raíz ==="
          ls -la
          echo ""
          echo "=== Verificar archivos específicos ==="
          test -f docker-compose.yml && echo "✅ docker-compose.yml EXISTE" || echo "❌ docker-compose.yml NO EXISTE"
          echo ""
          echo "=== Contenido de deploy/ ==="
          ls -la deploy/ 2>/dev/null || echo "❌ deploy/ NO EXISTE"
          echo ""
          echo "=== Contenido de config/ ==="
          ls -la config/ 2>/dev/null || echo "❌ config/ NO EXISTE"
          echo ""
          echo "=== Contenido de docker-entrypoint-initdb.d/ ==="
          ls -la docker-entrypoint-initdb.d/ 2>/dev/null || echo "❌ docker-entrypoint-initdb.d/ NO EXISTE"

      # Opción 1: Crear tar manualmente (MÁS CONFIABLE)
      - name: 📦 Crear archivo tar con los archivos de deploy
        run: |
          echo "Creando tar con archivos de configuración..."
          tar -czf deploy-files.tar.gz \
            docker-compose.yml \
            deploy/ \
            config/ \
            docker-entrypoint-initdb.d/*.js 2>/dev/null || \
          tar -czf deploy-files.tar.gz \
            docker-compose.yml \
            deploy/ \
            config/
          echo "Archivo tar creado: $(ls -lh deploy-files.tar.gz)"

      - name: 📤 Copiar tar al servidor
        uses: appleboy/scp-action@master
>>>>>>> c62ef1cd
        with:
          host: ${{ secrets.SSH_HOST }}
          username: ${{ secrets.SSH_USER }}
          key: ${{ secrets.SSH_KEY }}
          port: ${{ secrets.SSH_PORT }}
          source: "deploy-files.tar.gz"
          target: ${{ secrets.DEPLOY_PATH }}

      - name: 🚀 Desplegar (SSH)
        uses: appleboy/ssh-action@v1.0.0
        with:
          host: ${{ secrets.SSH_HOST }}
          username: ${{ secrets.SSH_USER }}
          key: ${{ secrets.SSH_KEY }}
          port: ${{ secrets.SSH_PORT }}
          script: |
            set -euo pipefail
            cd "${{ secrets.DEPLOY_PATH }}"

            # Extraer archivos del tar
            echo "📦 Extrayendo archivos..."
            tar -xzf deploy-files.tar.gz
            rm -f deploy-files.tar.gz

            # Verificar que existe el archivo .env con las credenciales
            test -f .env || { echo "❌ Falta .env en $PWD"; exit 1; }

            # =======================================================================
            # CREAR ESTRUCTURA DE DIRECTORIOS COMPLETA
            # =======================================================================
            echo "📁 Creando estructura de directorios..."
            
            # Directorios de Traefik y certificados SSL
            if [ ! -d data/traefik/acme ]; then
              echo "  → Creando data/traefik/acme..."
              mkdir -p data/traefik/acme || { echo "❌ No pude crear data/traefik/acme"; exit 1; }
            fi
            
            if [ ! -f data/traefik/acme/acme.json ]; then
              echo "{}" > data/traefik/acme/acme.json || { echo "❌ No pude crear acme.json"; exit 1; }
            fi
            chmod 600 data/traefik/acme/acme.json || { echo "❌ No pude aplicar chmod 600 a acme.json"; exit 1; }

            # =======================================================================
            # DIRECTORIOS DE ALMACENAMIENTO SEGÚN REQUISITOS
            # =======================================================================
            echo "📂 Configurando directorios de almacenamiento..."
            
            # Estructura de storage para imágenes originales
            mkdir -p storage/images/input || { echo "❌ Error creando storage/images/input"; exit 1; }
            echo "  ✓ storage/images/input"
            
            # Directorio de salida para imágenes procesadas
            mkdir -p output || { echo "❌ Error creando output"; exit 1; }
            echo "  ✓ output"
            
            # Directorio temporal para procesamiento
            mkdir -p temp || { echo "❌ Error creando temp"; exit 1; }
            echo "  ✓ temp"
            
            # Logs separados por servicio
            mkdir -p logs/{api,worker,traefik} || { echo "❌ Error creando directorios de logs"; exit 1; }
            echo "  ✓ logs/{api,worker,traefik}"
            
            # Directorios de configuración si no existen
            mkdir -p config/{loki,prometheus,grafana/{provisioning,dashboards}}
            echo "  ✓ config/{loki,prometheus,grafana}"
            
            # Directorio para scripts de inicialización de MongoDB
            mkdir -p docker-entrypoint-initdb.d
            echo "  ✓ docker-entrypoint-initdb.d"

            # =======================================================================
            # PERMISOS DE DIRECTORIOS
            # =======================================================================
            echo "🔐 Configurando permisos..."
            
            # Si estamos en un sistema que soporta chown con UID específicos
            if command -v chown >/dev/null 2>&1; then
              # Intentar cambiar propietario a UID 1001 (nodeuser en contenedor)
              chown -R 1001:1001 storage output temp logs 2>/dev/null || {
                echo "  ⚠️  No se pudieron cambiar propietarios (requiere permisos root)"
              }
            fi
            
            # Asegurar permisos de escritura
            chmod -R 755 storage output temp logs || {
              echo "  ⚠️  No se pudieron cambiar permisos"
            }

            # =======================================================================
            # DETERMINACIÓN DEL TAG DE IMAGEN
            # =======================================================================
            SHORT_SHA="$(echo "${{ github.sha }}" | cut -c1-7)"
            
            if [ "${{ github.ref_name }}" = "main" ]; then 
              IMAGE_TAG="latest"
              echo "✅ Desplegando a producción con tag: latest"
            else 
              IMAGE_TAG="$SHORT_SHA"
              echo "🧪 Desplegando branch de desarrollo con tag: $SHORT_SHA"
            fi
            
            export IMAGE_TAG

            # Login a GitHub Container Registry
            echo "🔐 Login a GitHub Container Registry..."
            echo ${{ secrets.GITHUB_TOKEN }} | docker login ghcr.io -u ${{ github.actor }} --password-stdin

            # =======================================================================
            # VERIFICAR DISPONIBILIDAD DE IMÁGENES CON REINTENTOS
            # =======================================================================
            echo "🔍 Verificando disponibilidad de imágenes..."
            
            MAX_RETRIES=5
            RETRY_DELAY=10
            
            for i in $(seq 1 $MAX_RETRIES); do
              echo "  Intento $i de $MAX_RETRIES..."
              
              if docker pull ghcr.io/${{ github.repository }}/image-express-api:${IMAGE_TAG} && \
                 docker pull ghcr.io/${{ github.repository }}/image-processing-worker:${IMAGE_TAG}; then
                echo "  ✅ Imágenes disponibles"
                break
              else
                if [ $i -eq $MAX_RETRIES ]; then
                  echo "  ❌ No se pudieron descargar las imágenes después de $MAX_RETRIES intentos"
                  exit 1
                fi
                echo "  ⏳ Esperando $RETRY_DELAY segundos antes de reintentar..."
                sleep $RETRY_DELAY
              fi
            done

            # Pull de todas las imágenes del compose
            echo "📥 Descargando todas las imágenes..."
            docker compose pull

            # =======================================================================
            # DEPLOY CON ZERO-DOWNTIME
            # =======================================================================
            echo "🚀 Iniciando deploy..."
            
            # Deploy
            docker compose up -d --remove-orphans

            # Esperar a que los servicios estén listos
            echo "⏳ Esperando que los servicios inicien (30 segundos)..."
            sleep 30

            # =======================================================================
            # VERIFICACIÓN DEL DEPLOY
            # =======================================================================
            echo "📊 Verificando estado del deploy..."
            
            # Verificar que los servicios principales estén running
            SERVICES_UP=$(docker compose ps --format "table {{.Service}}\t{{.Status}}" | grep -E "(api-backend|worker)" | grep -c "Up" || true)
            
            if [ "$SERVICES_UP" -lt 2 ]; then
              echo "❌ Algunos servicios no están funcionando correctamente"
              echo "📋 Estado actual de los servicios:"
              docker compose ps
              echo ""
              echo "📋 Logs de los últimos errores:"
              docker compose logs --tail=50 api-backend worker
              exit 1
            else
              echo "✅ Servicios principales funcionando correctamente"
            fi
            
            # Verificar health check de API si es posible
            echo "🔍 Verificando health de API..."
            if curl -s -o /dev/null -w "%{http_code}" http://localhost:3000/health | grep -q "200"; then
              echo "  ✅ API respondiendo correctamente"
            else
              echo "  ⚠️  API no responde en health check (puede estar iniciando aún)"
            fi
            
            # Limpieza de imágenes antiguas
            echo "🧹 Limpiando imágenes antiguas..."
            docker image prune -f

            # Mostrar estado final
            echo ""
            echo "📊 Estado final de los servicios:"
            docker compose ps
            
            # Mostrar URLs de acceso (URLs fijas conocidas)
            echo ""
            echo "🌐 URLs de acceso:"
            echo "  → API: https://api.poc.jmrg.dev"
            echo "  → Swagger: https://api.poc.jmrg.dev/api-docs"
            echo "  → Traefik Dashboard: https://traefik.poc.jmrg.dev"
            echo "  → Grafana: https://grafana.poc.jmrg.dev"
            echo "  → Prometheus: https://prometheus.poc.jmrg.dev"
            
            echo ""
            echo "✅ Deploy completado exitosamente a las $(date '+%Y-%m-%d %H:%M:%S')"<|MERGE_RESOLUTION|>--- conflicted
+++ resolved
@@ -98,8 +98,6 @@
     steps:
       - name: ⬇️ Checkout
         uses: actions/checkout@v4
-
-<<<<<<< HEAD
       - name: ⏱️ Pre-deploy delay
         run: |
           echo "⏳ Esperando 10 segundos antes del deploy para asegurar disponibilidad..."
@@ -107,46 +105,6 @@
 
       - name: 📦 Copiar archivos (SCP)
         uses: appleboy/scp-action@v0.1.5
-=======
-      # DEBUG: Verificar qué archivos existen después del checkout
-      - name: 🔍 Debug - Verificar archivos
-        run: |
-          echo "=== Directorio actual ==="
-          pwd
-          echo ""
-          echo "=== Archivos en raíz ==="
-          ls -la
-          echo ""
-          echo "=== Verificar archivos específicos ==="
-          test -f docker-compose.yml && echo "✅ docker-compose.yml EXISTE" || echo "❌ docker-compose.yml NO EXISTE"
-          echo ""
-          echo "=== Contenido de deploy/ ==="
-          ls -la deploy/ 2>/dev/null || echo "❌ deploy/ NO EXISTE"
-          echo ""
-          echo "=== Contenido de config/ ==="
-          ls -la config/ 2>/dev/null || echo "❌ config/ NO EXISTE"
-          echo ""
-          echo "=== Contenido de docker-entrypoint-initdb.d/ ==="
-          ls -la docker-entrypoint-initdb.d/ 2>/dev/null || echo "❌ docker-entrypoint-initdb.d/ NO EXISTE"
-
-      # Opción 1: Crear tar manualmente (MÁS CONFIABLE)
-      - name: 📦 Crear archivo tar con los archivos de deploy
-        run: |
-          echo "Creando tar con archivos de configuración..."
-          tar -czf deploy-files.tar.gz \
-            docker-compose.yml \
-            deploy/ \
-            config/ \
-            docker-entrypoint-initdb.d/*.js 2>/dev/null || \
-          tar -czf deploy-files.tar.gz \
-            docker-compose.yml \
-            deploy/ \
-            config/
-          echo "Archivo tar creado: $(ls -lh deploy-files.tar.gz)"
-
-      - name: 📤 Copiar tar al servidor
-        uses: appleboy/scp-action@master
->>>>>>> c62ef1cd
         with:
           host: ${{ secrets.SSH_HOST }}
           username: ${{ secrets.SSH_USER }}
